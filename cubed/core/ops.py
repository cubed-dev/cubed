--- conflicted
+++ resolved
@@ -279,18 +279,10 @@
         *source_arrays,
     )
     from cubed.array_api import Array
-<<<<<<< HEAD
 
     return Array._new(name, target, spec, plan)
-=======
->>>>>>> e96a810b
-
-    return Array._new(name, target, spec, plan)
-
-<<<<<<< HEAD
-=======
-
->>>>>>> e96a810b
+
+
 def elemwise(func, *args: T_Array, dtype=None) -> T_Array:
     shapes = [arg.shape for arg in args]
     out_ndim = len(np.broadcast_shapes(*shapes))
