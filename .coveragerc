--- conflicted
+++ resolved
@@ -4,11 +4,8 @@
     cubed/array_api/*
     cubed/extensions/*
     cubed/runtime/executors/beam.py
-<<<<<<< HEAD
     cubed/runtime/executors/coiled.py
-=======
     cubed/runtime/executors/dask.py
->>>>>>> ba9e63a5
     cubed/runtime/executors/lithops.py
     cubed/runtime/executors/modal*.py
     cubed/vendor/*